--- conflicted
+++ resolved
@@ -65,8 +65,6 @@
         column_headers = object_headers + numeric_headers + bool_headers
         self.assertEqual(sorted(list(df)), sorted(column_headers))
 
-    # Skip for circleCI efficiency
-    @unittest.skip
     def test_elastic_tensor_2015(self):
         # Run set of universal dataset tests
         object_headers = ['material_id', 'formula', 'structure',
@@ -138,8 +136,6 @@
                           download_if_missing=False)
         self.assertEqual(type(df['structure'][0]), Structure)
 
-    # Skip for circleCI efficiency
-    @unittest.skip
     def test_flla(self):
         # Universal tests
         object_headers = ['material_id', 'formula', 'structure']
@@ -150,291 +146,10 @@
         self.universal_dataset_check("flla", object_headers, numeric_headers)
 
         # Unique tests
-<<<<<<< HEAD
-        df = load_dataset('flla')
-        self.assertEqual(type(df['structure'][0]), Structure)
-
-    # Skip for circleCI efficiency
-    @unittest.skip
-    def test_castelli_perovskites(self):
-        # Universal Tests
-        object_headers = ['structure', 'formula']
-
-        numeric_headers = ['fermi level', 'fermi width', 'e_form', 'mu_b',
-                           'vbm', 'cbm', 'gap gllbsc']
-
-        bool_headers = ['gap is direct']
-
-        self.universal_dataset_check(
-            "castelli_perovskites", object_headers, numeric_headers,
-            bool_headers=bool_headers
-        )
-
-        # Unique tests
-        df = load_dataset("castelli_perovskites")
-        self.assertEqual(type(df['structure'][0]), Structure)
-
-    # Skip for circleCI efficiency
-    @unittest.skip
-    def test_boltztrap_mp(self):
-        # Universal Tests
-        object_headers = ['structure', 'formula', 'mpid']
-
-        numeric_headers = ['pf_n', 'pf_p', 's_n', 's_p',
-                           'm_n', 'm_p']
-
-        self.universal_dataset_check(
-            "boltztrap_mp", object_headers, numeric_headers,
-        )
-
-        # Unique tests
-        df = load_dataset("boltztrap_mp")
-        self.assertEqual(type(df['structure'][0]), Structure)
-
-    # Skip for circleCI efficiency
-    @unittest.skip
-    def test_phonon_dielectric_mp(self):
-        # Universal Tests
-        object_headers = ['structure', 'formula', 'mpid']
-
-        numeric_headers = ['eps_electronic', 'eps_total', 'last phdos peak']
-
-        self.universal_dataset_check(
-            "phonon_dielectric_mp", object_headers, numeric_headers,
-        )
-
-        # Unique tests
-        df = load_dataset("phonon_dielectric_mp")
-        self.assertEqual(type(df['structure'][0]), Structure)
-
-    def test_glass_ternary_hipt(self):
-        # Universal Tests
-        object_headers = ['formula', 'system', 'processing', 'phase']
-
-        numeric_headers = ['gfa']
-
-        self.universal_dataset_check(
-            "glass_ternary_hipt", object_headers, numeric_headers,
-        )
-
-    def test_double_perovskites_gap(self):
-        # Universal Tests
-        object_headers = ['formula', 'a_1', 'b_1', 'a_2', 'b_2']
-
-        numeric_headers = ['gap gllbsc']
-
-        self.universal_dataset_check(
-            "double_perovskites_gap", object_headers, numeric_headers,
-        )
-
-    def test_double_perovskites_gap_lumo(self):
-        # Universal Tests
-        object_headers = ['atom']
-
-        numeric_headers = ['lumo']
-
-        self.universal_dataset_check(
-            "double_perovskites_gap_lumo", object_headers, numeric_headers,
-        )
-
-    # Skip due to memory usage
-    @unittest.skip
-    def test_mp_all(self):
-        # Universal Tests
-        object_headers = ['mpid', 'formula', 'structure', 'initial structure']
-
-        numeric_headers = ['e_hull', 'gap pbe', 'mu_b', 'elastic anisotropy',
-                           'bulk modulus', 'shear modulus', 'e_form']
-
-        self.universal_dataset_check(
-            "mp_all", object_headers, numeric_headers,
-        )
-
-        # Unique tests
-        df = load_dataset("mp_all")
-        self.assertEqual(type(df['structure'][0]), Structure)
-
-    # Skip for circleCI efficiency
-    @unittest.skip
-    def test_mp_nostruct(self):
-        # Universal Tests
-        object_headers = ['mpid', 'formula']
-
-        numeric_headers = ['e_hull', 'gap pbe', 'mu_b', 'elastic anisotropy',
-                           'bulk modulus', 'shear modulus', 'e_form']
-
-        self.universal_dataset_check(
-            "mp_nostruct", object_headers, numeric_headers,
-        )
-
-    def test_glass_ternary_landolt(self):
-        # Universal Tests
-        object_headers = ['phase', 'formula', 'processing']
-
-        numeric_headers = ['gfa']
-
-        self.universal_dataset_check(
-            "glass_ternary_landolt", object_headers, numeric_headers,
-        )
-
-    def test_citrine_thermal_conductivity(self):
-        # Universal Tests
-        object_headers = ['k-units', 'formula', 'k_condition',
-                          'k_condition_units']
-
-        numeric_headers = ['k_expt']
-
-        self.universal_dataset_check(
-            "citrine_thermal_conductivity", object_headers, numeric_headers
-        )
-
-    def test_wolverton_oxides(self):
-        # Universal Tests
-        object_headers = ['atom a', 'formula', 'atom b', 'lowest distortion',
-                          'mu_b', 'a', 'b', 'c', 'alpha', 'beta', 'gamma']
-
-        numeric_headers = ['e_form', 'e_hull', 'vpa', 'gap pbe',
-                           'e_form oxygen']
-
-        self.universal_dataset_check(
-            "wolverton_oxides", object_headers, numeric_headers
-        )
-
-    def test_heusler_magnetic(self):
-        # Universal Tests
-        object_headers = ['formula', 'heusler type', 'struct type']
-
-        numeric_headers = ['num_electron', 'latt const', 'tetragonality',
-                           'e_form', 'pol fermi', 'mu_b', 'mu_b saturation']
-
-        self.universal_dataset_check(
-            "heusler_magnetic", object_headers, numeric_headers
-        )
-
-    def test_steel_strength(self):
-        # Universal Tests
-        object_headers = ['formula']
-
-        numeric_headers = ['c', 'mn', 'si', 'cr', 'ni', 'mo', 'v', 'n', 'nb',
-                           'co', 'w', 'al', 'ti', 'yield strength',
-                           'tensile strength', 'elongation']
-
-        self.universal_dataset_check(
-            "steel_strength", object_headers, numeric_headers
-        )
-
-    # Skip for circleCI efficiency
-    @unittest.skip
-    def test_jarvis_ml_dft_training(self):
-        # Universal Tests
-        object_headers = ['jid', 'mpid', 'structure', 'composition']
-
-        numeric_headers = ['e mass_x', 'e mass_y', 'e mass_z',
-                           'epsilon_x opt', 'epsilon_y opt', 'epsilon_z opt',
-                           'e_exfol', 'e_form', 'shear modulus', 'hole mass_x',
-                           'hole mass_y', 'hole mass_z', 'bulk modulus',
-                           'mu_b', 'gap tbmbj', 'epsilon_x tbmbj',
-                           'epsilon_y tbmbj', 'epsilon_z tbmbj', 'gap opt']
-
-        self.universal_dataset_check(
-            "jarvis_ml_dft_training", object_headers, numeric_headers,
-        )
-
-        # Unique tests
-        df = load_dataset("jarvis_ml_dft_training")
-        self.assertEqual(type(df['structure'][0]), Structure)
-        self.assertEqual(type(df['composition'][0]), Composition)
-
-    # Skip for circleCI efficiency
-    @unittest.skip
-    def test_jarvis_dft_3d(self):
-        # Universal Tests
-        object_headers = ['jid', 'mpid', 'structure', 'composition',
-                          'structure initial']
-
-        numeric_headers = ['epsilon_x opt', 'epsilon_y opt', 'epsilon_z opt',
-                           'e_form', 'shear modulus', 'bulk modulus',
-                           'gap tbmbj', 'epsilon_x tbmbj',
-                           'epsilon_y tbmbj', 'epsilon_z tbmbj', 'gap opt']
-
-        self.universal_dataset_check(
-            "jarvis_dft_3d", object_headers, numeric_headers,
-        )
-
-        # Unique tests
-        df = load_dataset("jarvis_dft_3d")
-        self.assertEqual(type(df['structure'][0]), Structure)
-        self.assertEqual(type(df['composition'][0]), Composition)
-
-    # Skip for circleCI efficiency
-    @unittest.skip
-    def test_jarvis_dft_2d(self):
-        # Universal Tests
-        object_headers = ['jid', 'mpid', 'structure', 'composition',
-                          'structure initial']
-
-        numeric_headers = ['epsilon_x opt', 'epsilon_y opt', 'epsilon_z opt',
-                           'exfoliation_en', 'e_form', 'gap tbmbj',
-                           'epsilon_x tbmbj', 'epsilon_y tbmbj',
-                           'epsilon_z tbmbj', 'gap opt']
-
-        self.universal_dataset_check(
-            "jarvis_dft_2d", object_headers, numeric_headers,
-        )
-
-        # Unique tests
-        df = load_dataset("jarvis_dft_2d")
-        self.assertEqual(type(df['structure'][0]), Structure)
-        self.assertEqual(type(df['composition'][0]), Composition)
-
-    def test_glass_binary(self):
-        # Universal Tests
-        object_headers = ['formula']
-
-        numeric_headers = ['gfa']
-
-        self.universal_dataset_check(
-            "glass_binary", object_headers, numeric_headers
-        )
-
-    def test_m2ax(self):
-        # Universal Tests
-        object_headers = ['formula']
-
-        numeric_headers = ['a', 'c', 'd_mx', 'd_ma', 'c11', 'c12', 'c13',
-                           'c33', 'c44', 'bulk modulus', 'shear modulus',
-                           'elastic modulus']
-
-        self.universal_dataset_check(
-            "m2ax", object_headers, numeric_headers
-        )
-
-    def test_expt_gap(self):
-        # Universal Tests
-        object_headers = ['formula']
-
-        numeric_headers = ['gap expt']
-
-        self.universal_dataset_check(
-            "expt_gap", object_headers, numeric_headers
-        )
-
-    def test_expt_formation_enthalpy(self):
-        # Universal Tests
-        object_headers = ['formula', 'pearson symbol', 'space group', 'mpid']
-
-        numeric_headers = ['oqmdid', 'e_form expt', 'e_form mp', 'e_form oqmd']
-
-        self.universal_dataset_check(
-            "expt_formation_enthalpy", object_headers, numeric_headers
-        )
-
-=======
         df = load_dataset('flla', include_metadata=True,
                           download_if_missing=False)
         self.assertEqual(type(df['structure'][0]), Structure)
 
->>>>>>> 14e4b7a8
 
 if __name__ == "__main__":
     unittest.main()