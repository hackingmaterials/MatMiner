--- conflicted
+++ resolved
@@ -45,14 +45,9 @@
         self.assertAlmostEqual(df_bf['direct_gap'][0], 2.557, 3)
         self.assertAlmostEqual(df_bf['n_ex1_norm'][0], 0.58413, 5)
         self.assertAlmostEqual(df_bf['p_ex1_norm'][0], 0.0, 5)
-<<<<<<< HEAD
-        self.assertEqual(df_bf['is_gap_direct'][0], False)
-
-=======
         self.assertEquals(df_bf['is_gap_direct'][0], False)
         self.assertEquals(df_bf['n_ex1_degen'][0], 6)
         self.assertEquals(df_bf['p_ex1_degen'][0], 1)
->>>>>>> 12978f78
 
 class DOSFeaturesTest(PymatgenTest):
 
