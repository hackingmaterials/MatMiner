--- conflicted
+++ resolved
@@ -39,13 +39,7 @@
         packages=find_packages(),
         package_data={
             'matminer.datasets': ['*.json'],
-<<<<<<< HEAD
-            'matminer.featurizers.site': ["*.yaml"],
-            'matminer.featurizers.structure.tests': ["*.cif"],
-            'matminer.featurizers.tests': ["*.json"],
-=======
             'matminer.featurizers': ["*/*.yaml"],
->>>>>>> fc9747f1
             'matminer.utils.data_files': ['*.cif', '*.csv', '*.tsv', '*.json',
                                           'magpie_elementdata/*.table',
                                           'jarvis/*.json', '*.txt']},
